Xin Wang
Florian Holderied
<<<<<<< HEAD
Florian2
=======
Stefan
>>>>>>> 5f40e033
<|MERGE_RESOLUTION|>--- conflicted
+++ resolved
@@ -1,7 +1,4 @@
 Xin Wang
 Florian Holderied
-<<<<<<< HEAD
 Florian2
-=======
-Stefan
->>>>>>> 5f40e033
+Stefan