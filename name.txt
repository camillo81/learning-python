<<<<<<< HEAD
Xin Wang
=======
Xin
Florian Holderied
>>>>>>> 56f026e7
<|MERGE_RESOLUTION|>--- conflicted
+++ resolved
@@ -1,6 +1,2 @@
-<<<<<<< HEAD
 Xin Wang
-=======
-Xin
-Florian Holderied
->>>>>>> 56f026e7
+Florian Holderied